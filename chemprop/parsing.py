from argparse import ArgumentParser, Namespace
import os
from tempfile import TemporaryDirectory

import torch


def add_predict_args(parser: ArgumentParser):
    """Add predict arguments to an ArgumentParser."""
    parser.add_argument('--test_path', type=str, required=True,
                        help='Path to CSV file containing testing data for which predictions will be made')
    parser.add_argument('--compound_names', action='store_true', default=False,
                        help='Use when test data file contains compound names in addition to SMILES strings')
    parser.add_argument('--preds_path', type=str, required=True,
                        help='Path to CSV file where predictions will be saved')


def add_hyper_opt_args(parser: ArgumentParser):
    """Add hyperparameter optimization arguments to an ArgumentParser."""
    parser.add_argument('--results_dir', type=str, required=True,
                        help='Path to directory where results will be saved')
    parser.add_argument('--port', type=int, default=9090,
                        help='Port for HpBandSter to use')
    parser.add_argument('--min_budget', type=int, default=5,
                        help='Minimum budget (number of iterations during training) to use')
    parser.add_argument('--max_budget', type=int, default=45,
                        help='Maximum budget (number of iterations during training) to use')
    parser.add_argument('--eta', type=int, default=2,
                        help='Factor by which to cut number of trials (1/eta trials remain)')
    parser.add_argument('--n_iterations', type=int, default=16,
                        help='Number of iterations of BOHB algorithm')


def add_train_args(parser: ArgumentParser):
    """Add training arguments to an ArgumentParser."""
    # General arguments
    parser.add_argument('--data_path', type=str, required=True,
                        help='Path to data CSV file, or to directory of files if pre-chunked')
    parser.add_argument('--test', action='store_true', default=False,
                        help='Whether to skip training and only test the model')
    parser.add_argument('--vocab_path', type=str,
                        help='Path to .vocab file if using jtnn')
    parser.add_argument('--features_only', action='store_true', default=False,
                        help='Use only the additional features in an FFN, no graph network')
    parser.add_argument('--features_generator', type=str, nargs='*', choices=['morgan', 'morgan_count', 'rdkit_2d'],
                        help='Method of generating additional features')  # TODO allow multiple options
    parser.add_argument('--features_path', type=str,
                        help='Path to features to use in FNN (instead of features_generator)')
    parser.add_argument('--save_features_path', type=str,
                        help='Optional path to save computed features, to save time on future runs.'
                             'Does not support all possible training configurations, though.')
    parser.add_argument('--predict_features', action='store_true', default=False,
                        help='Pre-train by predicting the additional features rather than the task values')
    parser.add_argument('--additional_atom_features', type=str, nargs='*', choices=['functional_group'], default=[],
                        help='Use additional features in atom featurization')
    parser.add_argument('--functional_group_smarts', type=str, default='chemprop/features/smarts.txt',
                        help='Path to txt file of smarts for functional groups, if functional_group features are on.')
    parser.add_argument('--sparse', action='store_true', default=False,
                        help='Store features as sparse (can save memory for sparse features')
    parser.add_argument('--save_dir', type=str, default=None,
                        help='Directory where model checkpoints will be saved')
    parser.add_argument('--checkpoint_dir', type=str, default=None,
                        help='Directory from which to load model checkpoints'
                             '(walks directory and ensembles all models that are found)')
    parser.add_argument('--load_encoder_only', action='store_true', default=False,
                        help='If a checkpoint_dir is specified for training, only loads weights from encoder'
                             'and not from the final feed-forward network')
    parser.add_argument('--dataset_type', type=str, required=True,
                        choices=['classification', 'regression', 'regression_with_binning',
                                 'unsupervised', 'bert_pretraining'],
                        help='Type of dataset, e.g. classification or regression.'
                             'This determines the loss function used during training.'
                             'Unsupervised means using Caron et al pretraining (from FAIR).'
                             'bert_pretraining means using BERT (Devlin et al) style pretraining (from Google)')
    parser.add_argument('--unsupervised_n_clusters', type=int, default=10000,
                        help='Number of clusters to use for unsupervised learning labels')
    parser.add_argument('--prespecified_chunks_max_examples_per_epoch', type=int, default=1000000,
                        help='When using prespecified chunks, load up to this many examples per "epoch"')
    parser.add_argument('--num_bins', type=int, default=20,
                        help='Number of bins for regression with binning')
    parser.add_argument('--num_chunks', type=int, default=1,
                        help='Specify > 1 if your dataset is really big')
    parser.add_argument('--chunk_temp_dir', type=str, default='temp_chunks',
                        help='temp dir to store chunks in')
    parser.add_argument('--memoize_chunks', action='store_true', default=False,
                        help='store memo dicts for mol2graph in chunk_temp_dir when chunking, at large disk space cost')
    parser.add_argument('--separate_test_set', type=str,
                        help='Path to separate test set, optional')
    parser.add_argument('--split_type', type=str, default='random',
                        choices=['random', 'scaffold', 'scaffold_one', 'scaffold_overlap', 'predetermined'],
                        help='Method of splitting the data into train/val/test')
    parser.add_argument('--scaffold_overlap', type=float, default=None,
                        help='Proportion of molecules in val/test sets which should contain scaffolds in the train set'
                             'For use when split_type == "scaffold_overlap"')
    parser.add_argument('--split_sizes', type=float, nargs=3, default=[0.8, 0.1, 0.1],
                        help='Split proportions for train/validation/test sets')
    parser.add_argument('--num_folds', type=int, default=1,
                        help='Number of folds when performing cross validation')
    parser.add_argument('--folds_file', type=str, default=None,
                        help='Optional file of fold labels')
    parser.add_argument('--test_fold_index', type=int, default=None,
                        help='Which fold to use as test for leave-one-out cross val')
    parser.add_argument('--seed', type=int, default=0,
                        help='Random seed to use when splitting data into train/val/test sets.'
                             'When `num_folds` > 1, the first fold uses this seed and all'
                             'subsequent folds add 1 to the seed.')
    parser.add_argument('--metric', type=str, default=None,
                        choices=['auc', 'prc-auc', 'rmse', 'mae', 'r2', 'accuracy', 'argmax_accuracy', 'log_loss',
                                 'majority_baseline_accuracy'],
                        help='Metric to use during evaluation.'
                             'Note: Does NOT affect loss function used during training'
                             '(loss is determined by the `dataset_type` argument).'
                             'Note: Defaults to "auc" for classification and "rmse" for regression.')
    parser.add_argument('--quiet', action='store_true', default=False,
                        help='Skip non-essential print statements')
    parser.add_argument('--log_frequency', type=int, default=10,
                        help='The number of batches between each logging of the training loss')
    parser.add_argument('--no_cuda', action='store_true', default=False,
                        help='Turn off cuda')
    parser.add_argument('--show_individual_scores', action='store_true', default=False,
                        help='Show all scores for individual targets, not just average, at the end')
    parser.add_argument('--labels_to_show', type=str, nargs='+',
                        help='List of targets to show individual scores for, if specified')
    parser.add_argument('--max_data_size', type=int, default=None,
                        help='Maximum number of data points to load')
    parser.add_argument('--sequential', action='store_true', default=False,
                        help='Whether to run processes sequentially instead of in parallel'
                             '(currently only effects vocabulary for bert_pretraining)')

    # Training arguments
    parser.add_argument('--epochs', type=int, default=30,
                        help='Number of epochs to run')
    parser.add_argument('--batch_size', type=int, default=50,
                        help='Batch size')
    parser.add_argument('--truncate_outliers', action='store_true', default=False,
                        help='Truncates outliers in the training set to improve training stability'
                             '(All values outside mean ± 3 * std are truncated to equal mean ± 3 * std)')
    parser.add_argument('--warmup_epochs', type=float, nargs='*', default=[2.0],
                        help='Number of epochs during which learning rate increases linearly from'
                             'init_lr to max_lr. Afterwards, learning rate decreases exponentially'
                             'from max_lr to final_lr.')
    parser.add_argument('--optimizer', type=str, default='Adam', choices=['Adam', 'SGD'],
                        help='learning rate optimizer')
    parser.add_argument('--scheduler', type=str, default='noam', choices=['noam', 'none', 'decay'],
                        help='learning rate scheduler')
    parser.add_argument('--separate_ffn_lr', action='store_true', default=False,
                        help='Whether to use a separate optimizer/lr scheduler for the ffn'
                             'rather than sharing optimizer/scheduler with the message passing encoder')
    parser.add_argument('--init_lr', type=float, nargs='*', default=[1e-4],
                        help='Initial learning rate')
    parser.add_argument('--max_lr', type=float, nargs='*', default=[1e-3],
                        help='Maximum learning rate')
    parser.add_argument('--final_lr', type=float, nargs='*', default=[1e-4],
                        help='Final learning rate')
    parser.add_argument('--lr_scaler', type=float, nargs='*', default=[1.0],
                        help='Amount by which to scale init_lr, max_lr, and final_lr (for convenience)')
    parser.add_argument('--lr_decay_rate', type=float, default=0.9,
                        help='lr decay per epoch, for decay scheduler')
    parser.add_argument('--max_grad_norm', type=float, default=None,
                        help='Maximum gradient norm when performing gradient clipping')
    parser.add_argument('--weight_decay', type=float, nargs='*', default=[0.0],
                        help='L2 penalty on optimizer to keep parameter norms small')
    parser.add_argument('--bert_mask_prob', type=float, default=0.15,
                        help='Probability of masking when dataset_type == "bert_pretraining"')
    parser.add_argument('--bert_vocab_func', type=str, default='feature_vector',
                        choices=['atom', 'atom_features', 'feature_vector'],
                        help='Vocab function when dataset_type == "bert_pretraining"')
    parser.add_argument('--bert_mask_type', type=str, default='cluster',
                        choices=['random', 'correlation', 'cluster'],
                        help='How to mask atoms in bert_pretraining')
    parser.add_argument('--bert_mask_bonds', action='store_true', default=False,
                        help='mask bonds in bert pretraining when both adjacent atoms are zeroed out')
    parser.add_argument('--additional_output_features', type=str, nargs='*', choices=['functional_group'], default=[],
                        help='Use additional features in bert output features to predict,'
                             'but not in original input atom features. Only supported for bert_vocab_func = feature_vector.')
    parser.add_argument('--last_batch', action='store_true', default=False,
                        help='Whether to include the last batch in each training epoch even if'
                             'it\'s less than the batch size')

    # Model arguments
    parser.add_argument('--ensemble_size', type=int, default=1,
                        help='Number of models in ensemble')
    parser.add_argument('--hidden_size', type=int, default=300,
                        help='Dimensionality of hidden layers in MPN')
    parser.add_argument('--bias', action='store_true', default=False,
                        help='Whether to add bias to linear layers')
    parser.add_argument('--depth', type=int, default=3,
                        help='Number of message passing steps')
    parser.add_argument('--diff_depth_weights', action='store_true', default=False,
                        help='Whether to use a different weight matrix at each step of message passing')
    parser.add_argument('--layers_per_message', type=int, default=1,
                        help='Num linear layers between message passing steps')
    parser.add_argument('--layer_norm', action='store_true', default=False,
                        help='Add layer norm after each message passing step')
    parser.add_argument('--normalize_messages', action='store_true', default=False,
                        help='Normalize bond messages at each message passing step')
    parser.add_argument('--dropout', type=float, default=0.0,
                        help='Dropout probability')
    parser.add_argument('--activation', type=str, default='ReLU', choices=['ReLU', 'LeakyReLU', 'PReLU', 'tanh'],
                        help='Activation function')
    parser.add_argument('--attention', action='store_true', default=False,
                        help='Perform self attention over the atoms in a molecule')
    parser.add_argument('--message_attention', action='store_true', default=False,
                        help='Perform attention over messages.')
    parser.add_argument('--global_attention', action='store_true', default=False,
                        help='True to perform global attention across all messages on each message passing step')
    parser.add_argument('--message_attention_heads', type=int, default=1,
                        help='Number of heads to use for message attention')
    parser.add_argument('--master_node', action='store_true', default=False,
                        help='Add a master node to exchange information more easily')
    parser.add_argument('--master_dim', type=int, default=600,
                        help='Number of dimensions for master node state')
    parser.add_argument('--use_master_as_output', action='store_true', default=False,
                        help='Use master node state as output')
    parser.add_argument('--addHs', action='store_true', default=False,
                        help='Explicitly adds hydrogens to the molecular graph')
    parser.add_argument('--three_d', action='store_true', default=False,
                        help='Adds 3D coordinates to atom and bond features')
    parser.add_argument('--virtual_edges', action='store_true', default=False,
                        help='Adds virtual edges between non-bonded atoms')
    parser.add_argument('--drop_virtual_edges', action='store_true', default=False,
                        help='Randomly drops O(n_atoms) virtual edges so O(n_atoms) edges total instead of O(n_atoms^2)')
    parser.add_argument('--learn_virtual_edges', action='store_true', default=False,
                        help='Learn which virtual edges to add, limited to O(n_atoms)')
    parser.add_argument('--deepset', action='store_true', default=False,
                        help='Modify readout function to perform a Deep Sets set operation using linear layers')
    parser.add_argument('--set2set', action='store_true', default=False,
                        help='Modify readout function to perform a set2set operation using an RNN')
    parser.add_argument('--set2set_iters', type=int, default=3,
                        help='Number of set2set RNN iterations to perform')
    parser.add_argument('--jtnn', action='store_true', default=False,
                        help='Build junction tree and perform message passing over both original graph and tree')
    parser.add_argument('--ffn_input_dropout', type=float, default=None,
                        help='Input dropout for higher-capacity FFN (defaults to dropout)')
    parser.add_argument('--ffn_dropout', type=float, default=None,
                        help='Dropout for higher-capacity FFN (defaults to dropout)')
    parser.add_argument('--ffn_hidden_size', type=int, default=None,
                        help='Hidden dim for higher-capacity FFN (defaults to hidden_size)')
    parser.add_argument('--ffn_num_layers', type=int, default=2,
                        help='Number of layers in FFN after MPN encoding')
    parser.add_argument('--adversarial', action='store_true', default=False,
                        help='Adversarial scaffold regularization')
    parser.add_argument('--wgan_beta', type=float, default=10,
                        help='Multiplier for WGAN gradient penalty')
    parser.add_argument('--gan_d_per_g', type=int, default=5,
                        help='GAN discriminator training iterations per generator training iteration')
    parser.add_argument('--gan_lr_mult', type=float, default=0.1,
                        help='Multiplier for GAN generator learning rate')
    parser.add_argument('--gan_use_scheduler', action='store_true', default=False,
                        help='Use noam scheduler for GAN optimizers')
    parser.add_argument('--moe', action='store_true', default=False,
                        help='Use mixture of experts model')
    parser.add_argument('--cluster_split_seed', type=int, default=0,
                        help='Random seed for K means cluster split')
    parser.add_argument('--cluster_max_ratio', type=float, default=4,
                        help='Max ratio of sizes between two clusters for K means cluster split')
    parser.add_argument('--batch_domain_encs', action='store_true', default=False,
                        help='compute domain encoding means in batches, for speed')
    parser.add_argument('--lambda_moe', type=float, default=0.1,
                        help='Multiplier for moe vs mtl loss')
    parser.add_argument('--lambda_critic', type=float, default=1.0,
                        help='Multiplier for critic loss')
    parser.add_argument('--lambda_entropy', type=float, default=0.001,
                        help='Multiplier for entropy regularization')
    parser.add_argument('--m_rank', type=int, default=100,
                        help='Mahalanobis matrix rank in moe model')
    parser.add_argument('--num_sources', type=int, default=10,
                        help='Number of source tasks for moe')
    parser.add_argument('--mayr_layers', action='store_true', default=False,
                        help='Use Mayr et al versions of dropout and linear layers (diff is bias unit scaling)')
    parser.add_argument('--freeze_encoder', action='store_true', default=False,
                        help='Whether to freeze the layers of the message passing encoder')


def modify_hyper_opt_args(args: Namespace):
    """Modifies and validates hyperparameter optimization arguments."""
    os.makedirs(args.results_dir, exist_ok=True)


def update_args_from_checkpoint_dir(args: Namespace):
    """Walks the checkpoint directory to find all checkpoints, updating args.checkpoint_paths and args.ensemble_size."""
    if args.checkpoint_dir is None:
        args.checkpoint_paths = None
        return

    args.checkpoint_paths = []

    for root, _, files in os.walk(args.checkpoint_dir):
        for fname in files:
            if fname == 'model.pt':
                args.checkpoint_paths.append(os.path.join(root, fname))

    args.ensemble_size = len(args.checkpoint_paths)

    if args.ensemble_size == 0:
        raise ValueError('Failed to find any model checkpoints in directory "{}"'.format(args.checkpoint_dir))


def modify_train_args(args: Namespace):
    """Modifies and validates training arguments."""
    global temp_dir  # Prevents the temporary directory from being deleted upon function return

    if args.save_dir is not None:
        os.makedirs(args.save_dir, exist_ok=True)
    else:
        temp_dir = TemporaryDirectory()
        args.save_dir = temp_dir.name

    args.cuda = not args.no_cuda and torch.cuda.is_available()
    del args.no_cuda

    if args.metric is None:
        if args.dataset_type == 'classification':
            args.metric = 'auc'
        elif args.dataset_type == 'unsupervised':
            args.metric = 'log_loss'
        elif args.dataset_type == 'bert_pretraining':
            if args.bert_vocab_func == 'feature_vector':
                args.metric = 'rmse'
            else:
                if args.metric not in ['log_loss', 'argmax_accuracy', 'majority_baseline_accuracy']:
                    args.metric = 'log_loss'
        else:
            args.metric = 'rmse'

    if not (args.dataset_type == 'classification' and args.metric in ['auc', 'prc-auc', 'accuracy'] or
            (args.dataset_type == 'regression' or args.dataset_type == 'regression_with_binning') and args.metric in ['rmse', 'mae', 'r2']) \
            and not args.dataset_type in ['unsupervised', 'bert_pretraining']:
        raise ValueError('Metric "{}" invalid for dataset type "{}".'.format(args.metric, args.dataset_type))

    args.minimize_score = args.metric in ['rmse', 'mae', 'log_loss']

    update_args_from_checkpoint_dir(args)

    if args.jtnn:
        if not hasattr(args, 'vocab_path'):
            raise ValueError('Must provide vocab_path when using jtnn')
        elif not os.path.exists(args.vocab_path):
            raise ValueError('Vocab path "{}" does not exist'.format(args.vocab_path))

    args.use_input_features = args.features_generator or args.features_path

    if args.predict_features:
        assert args.features_generator or args.features_path
        args.use_input_features = False

    if args.dataset_type == 'bert_pretraining':
        assert not args.use_input_features
        assert not args.features_only
        assert args.features_path is None
<<<<<<< HEAD
        args.features_generator = ['rdkit_2d']
    
    if args.dataset_type == 'unsupervised':
        args.separate_ffn_lr = True
=======
        assert args.features_generator is None or args.features_generator == ['rdkit_2d']
>>>>>>> a52f918e

    args.num_lrs = 1 + args.separate_ffn_lr
    lr_params = [args.init_lr, args.max_lr, args.final_lr, args.lr_scaler, args.warmup_epochs, args.weight_decay]
    for lr_param in lr_params:
        assert 1 <= len(lr_param) <= args.num_lrs
        if args.separate_ffn_lr:
            if len(lr_param) == 1:
                lr_param *= 2

    for i in range(args.num_lrs):
        args.init_lr[i] *= args.lr_scaler[i]
        args.max_lr[i] *= args.lr_scaler[i]
        args.final_lr[i] *= args.lr_scaler[i]

    del args.lr_scaler

    assert args.ffn_num_layers >= 1

    if args.ffn_hidden_size is None:
        args.ffn_hidden_size = args.hidden_size
    if args.ffn_input_dropout is None:
        args.ffn_input_dropout = args.dropout
    if args.ffn_dropout is None:
        args.ffn_dropout = args.dropout

    assert (args.split_type == 'scaffold_overlap') == (args.scaffold_overlap is not None)
    assert (args.split_type == 'predetermined') == (args.folds_file is not None) == (args.test_fold_index is not None)

    if args.test:
        args.epochs = 0

    if os.path.isdir(args.data_path):  # gave a directory of chunks instead of just one file; will load a few per epoch
        args.prespecified_chunk_dir = args.data_path
        for root, _, names in os.walk(args.data_path):
            args.data_path = os.path.join(root, names[0])  # just pick any one for now, for preprocessing
            break
    else:
        args.prespecified_chunk_dir = None


def parse_hyper_opt_args() -> Namespace:
    """Parses arguments for hyperparameter optimization (includes training arguments)."""
    parser = ArgumentParser()
    add_train_args(parser)
    add_hyper_opt_args(parser)
    args = parser.parse_args()
    modify_train_args(args)
    modify_hyper_opt_args(args)

    return args


def parse_train_args() -> Namespace:
    """Parses arguments for training (includes modifying/validating arguments)."""
    parser = ArgumentParser()
    add_train_args(parser)
    args = parser.parse_args()
    modify_train_args(args)

    return args<|MERGE_RESOLUTION|>--- conflicted
+++ resolved
@@ -348,14 +348,10 @@
         assert not args.use_input_features
         assert not args.features_only
         assert args.features_path is None
-<<<<<<< HEAD
-        args.features_generator = ['rdkit_2d']
-    
+        assert args.features_generator is None or args.features_generator == ['rdkit_2d']
+
     if args.dataset_type == 'unsupervised':
         args.separate_ffn_lr = True
-=======
-        assert args.features_generator is None or args.features_generator == ['rdkit_2d']
->>>>>>> a52f918e
 
     args.num_lrs = 1 + args.separate_ffn_lr
     lr_params = [args.init_lr, args.max_lr, args.final_lr, args.lr_scaler, args.warmup_epochs, args.weight_decay]
